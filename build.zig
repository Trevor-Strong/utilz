--- conflicted
+++ resolved
@@ -2,11 +2,6 @@
 
 const Build = std.Build;
 
-<<<<<<< HEAD
-pub const build_util = @import("./build_util.zig");
-
-=======
->>>>>>> f5aa651a
 pub fn build(b: *Build) void {
     const target = b.standardTargetOptions(.{});
     const optimize = b.standardOptimizeOption(.{});
